--- conflicted
+++ resolved
@@ -6,8 +6,6 @@
 from typing import Optional, Callable, Iterable, Union, Type, Any
 from typing import TypeVar, Generic
 from typing import get_origin, get_args
-<<<<<<< HEAD
-=======
 
 from .workflow import WorkflowComponent
 
@@ -32,7 +30,6 @@
 
     def get_outputs(self) -> list[WDLValue]:
         return self.values
->>>>>>> 62a9e9da
 
 
 class WDLValue:
@@ -51,17 +48,6 @@
     def add_child(self, child_task: Task, input_idx: int) -> None:
         self.children.append((child_task, input_idx))
 
-    def wrap(self) -> Array:
-        self.wrapped = True
-        self.array = Array(
-            element_type=type(self),
-            parent_task=self.parent_task,
-            output_idx=self.output_idx,
-        )
-        return self.array
-
-    def is_wrapped(self) -> bool:
-        return self.wrapped
 
 class Boolean(WDLValue):
     def __init__(
@@ -193,90 +179,28 @@
 
         return self.get_outputs()
 
-<<<<<<< HEAD
-    def __or__(self, other: Union[Task, list[Task], tuple[Task]]) -> Task:
-        if isinstance(other, Task):
-            other(*self.outputs)
-            if self.is_scattered():
-                other.use_scatter()
-            return other
-
-        elif all(isinstance(task, Task) for task in other):
-            if isinstance(other, list):
-                for task in other:
-                    task(*self.outputs)
-                    if self.is_scattered():
-                        task.use_scatter()
-
-            elif isinstance(other, tuple):
-                i = 0
-                for task in other:
-                    length = len(task.input_types)
-                    task(*self.outputs[i : i + length])
-                    if self.is_scattered():
-                        task.use_scatter()
-                    i += length
-
-            return other
-        else:
-            raise TypeError(f"Expected Task but got {type(other)}")
-
-    def __ror__(self, other: Union[list[WDLValue], list[Task]]) -> Task:
-        if all(isinstance(value, WDLValue) for value in other):
-            self(*other)
-            return self
-
-        elif all(isinstance(task, Task) for task in other):
-            values = []
-            for task in other:
-                values.extend(task.get_outputs())
-            self(*values)
-            return self
-
-        else:
-            raise TypeError(f"Expected list of Task or WDLValue but got {type(other)}")
-
-    def __lshift__(self, other: Task) -> Task:
-        if not all(isinstance(value, Array) for value in self.outputs):
-            raise ValueError("All outputs must be of type Array for scatter operation")
-
-        outputs = []
-        for output in self.outputs:
-            element = output.element
-            outputs.append(element)
-
-        other(*outputs)
-        other.use_scatter()
-        return other
-
-    def __rshift__(self, other: Task) -> Task:
-        if not self.is_scattered():
-            raise ValueError("Task must be scattered for gathar operation")
-
-        other(*[output.wrap() for output in self.outputs])
-        return other
-
-    def __gt__(self, other: list[Task]) -> list[Task]:
-        outputs = self.get_outputs()
-        for task in other:
-            task(*outputs)
-=======
-    # def _or(self, other: Union[Task, list[Task], tuple[Task]]) -> Task:
+    # def __or__(self, other: Union[Task, list[Task], tuple[Task]]) -> Task:
     #     if isinstance(other, Task):
     #         other(*self.outputs)
+    #         if self.is_scattered():
+    #             other.use_scatter()
     #         return other
 
-    #     elif all(isinstance(task, Task) for task in other):
-    #         if isinstance(other, list):
-    #             for task in other:
-    #                 task(*self.outputs)
-
-    #         elif isinstance(other, tuple):
-    #             i = 0
-    #             for task in other:
-    #                 length = len(task.input_types)
-    #                 task(*self.outputs[i : i + length])
-    #                 i += length
+        # elif all(isinstance(task, Task) for task in other):
+        #     if isinstance(other, list):
+        #         for task in other:
+        #             task(*self.outputs)
+        #             if self.is_scattered():
+        #                 task.use_scatter()
+
+            # elif isinstance(other, tuple):
+            #     i = 0
+            #     for task in other:
+            #         length = len(task.input_types)
+            #         task(*self.outputs[i : i + length])
+            #         if self.is_scattered():
+            #             task.use_scatter()
+            #         i += length
 
     #         return other
     #     else:
@@ -297,11 +221,35 @@
     #     else:
     #         raise TypeError(f"Expected list of Task or WDLValue but got {type(other)}")
 
+    # def __lshift__(self, other: Task) -> Task:
+    #     if not all(isinstance(value, Array) for value in self.outputs):
+    #         raise ValueError("All outputs must be of type Array for scatter operation")
+
+    #     outputs = []
+    #     for output in self.outputs:
+    #         element = output.element
+    #         outputs.append(element)
+
+    #     other(*outputs)
+    #     other.use_scatter()
+    #     return other
+
+    # def __rshift__(self, other: Task) -> Task:
+    #     if not self.is_scattered():
+    #         raise ValueError("Task must be scattered for gathar operation")
+
+    #     other(*[output.wrap() for output in self.outputs])
+    #     return other
+
     # def _lt(self, other: list[Task]) -> list[Task]:
     #     outputs = self.get_outputs()
     #     for task in other:
     #         task(*outputs)
->>>>>>> 62a9e9da
+
+    # def __gt__(self, other: list[Task]) -> list[Task]:
+    #     outputs = self.get_outputs()
+    #     for task in other:
+    #         task(*outputs)
 
     def execute(self, *args: Any, **kwargs: Any) -> Any:
         return self.func(*args, **kwargs)
@@ -331,16 +279,13 @@
             input_types=input_types,
             output_types=output_types,
             meta=meta,
-<<<<<<< HEAD
-            branch=branch,
-=======
->>>>>>> 62a9e9da
         )
 
     return task_factory
 
 
 if __name__ == "__main__":
+    ...
 
     # @task(
     #     input_types=(Int,),
@@ -361,19 +306,19 @@
     # for num in generated_array:
     #     task_b(num)
 
-    @task(output_types=(Array[Int],))
-    def start_task():
-        return [1, 2, 3]
-
-    @task(
-        input_types=(Int,),
-        output_types=(String,),
-    )
-    def scattered_task(value):
-        return str(value)
-
-    @task(input_types=(Array[String],))
-    def gathared_task(array):
-        print(array)
-
-    start_task << scattered_task >> gathared_task+    # @task(output_types=(Array[Int],))
+    # def start_task():
+    #     return [1, 2, 3]
+
+    # @task(
+    #     input_types=(Int,),
+    #     output_types=(String,),
+    # )
+    # def scattered_task(value):
+    #     return str(value)
+
+    # @task(input_types=(Array[String],))
+    # def gathared_task(array):
+    #     print(array)
+
+    # start_task << scattered_task >> gathared_task