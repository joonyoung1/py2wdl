--- conflicted
+++ resolved
@@ -6,8 +6,6 @@
 from typing import Optional, Callable, Iterable, Union, Type, Any
 from typing import TypeVar, Generic
 from typing import get_origin, get_args
-<<<<<<< HEAD
-=======
 
 
 class Tasks:
@@ -24,7 +22,6 @@
 
     def get_outputs(self) -> list[WDLValue]:
         return self.values
->>>>>>> e0152a0f
 
 
 class WDLValue:
